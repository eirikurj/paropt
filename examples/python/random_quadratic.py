# Import numpy
import numpy as np
import mpi4py.MPI as MPI

# Import ParOpt
from paropt import ParOpt

# Import argparse
import argparse

# Import matplotlib
import matplotlib.pylab as plt

# Create the rosenbrock function class
class Quadratic(ParOpt.pyParOptProblem):
    def __init__(self, A, b, Acon, bcon):
        # Set the communicator pointer
        self.comm = MPI.COMM_WORLD
        self.nvars = len(b)
        self.ncon = 1

        # Record the quadratic terms
        self.A = A
        self.b = b
        self.Acon = Acon
        self.bcon = bcon

        # Initialize the base class
        super(Quadratic, self).__init__(self.comm, self.nvars, self.ncon)

        return

    def getVarsAndBounds(self, x, lb, ub):
        '''Set the values of the bounds'''
        x[:] = -2.0 + np.random.uniform(size=len(x))
        lb[:] = -5.0
        ub[:] = 5.0
        return

    def evalObjCon(self, x):
        '''Evaluate the objective and constraint'''
        # Append the point to the solution history

        # Evaluate the objective and constraints
        fail = 0
        con = np.zeros(1)
        
        fobj = 0.5*np.dot(x, np.dot(self.A, x)) + np.dot(self.b, x)
        con[0] = np.dot(x, self.Acon) + self.bcon
        return fail, fobj, con

    def evalObjConGradient(self, x, g, A):
        '''Evaluate the objective and constraint gradient'''
        fail = 0
        
        # The objective gradient
        g[:] = np.dot(self.A, x) + self.b
        
        # The constraint gradient
        A[0,:] = self.Acon[:]

        return fail

def create_random_problem(eigs):
    '''
    Create a random positive definite matrix with the given
    eigenvalues
    '''

    # The dimension of the matrix
    n = len(eigs)

    # Create a random square (n x n) matrix
    B = np.random.uniform(size=(n, n))

    # Orthogonalize the columns of B so that Q = range(B) = R^{n}
    Q, s, v = np.linalg.svd(B)

    # Compute A = Q*diag(eigs)*Q^{T}
    A = np.dot(Q, np.dot(np.diag(eigs), Q.T))

    return A

def solve_problem(eigs, filename=None):
    # Get the A matrix
    A = create_random_problem(eigs)

    # Create the other problem data
    b = np.random.uniform(size=len(eigs))
    Acon = np.random.uniform(size=len(eigs))
    bcon = np.random.uniform()

    problem = Quadratic(A, b, Acon, bcon)

    # Set up the optimization problem
    max_lbfgs = 20
    opt = ParOpt.pyParOpt(problem, max_lbfgs, ParOpt.BFGS)
    if filename is not None:
        opt.setOutputFile(filename)
        # Set optimization parameters
    opt.setArmijioParam(1e-5)
    opt.setMaxMajorIterations(5000)
    opt.setBarrierPower(2.0)
    opt.setBarrierFraction(0.1)
    opt.optimize()

    return

# Parse the arguments
parser = argparse.ArgumentParser()
parser.add_argument('--n', type=int, default=100,
                    help='Dimension of the problem')
parser.add_argument('--eig_min', type=float, default=1.0,
                    help='Minimum eigenvalue')
parser.add_argument('--eig_max', type=float, default=1e5,
                    help='Minimum eigenvalue')
args = parser.parse_args()

# Set the eigenvalues for the matrix
<<<<<<< HEAD
n = 150
eig_min = 1.0
eig_max = 1e5
=======
n = args.n
eig_min = args.eig_min
eig_max = args.eig_max

print 'n = ', n
print 'eig_min = %g'%(eig_min)
print 'eig_max = %g'%(eig_max)
print 'cond = %g'%(eig_max/eig_min)
>>>>>>> 15e4bdfe

# Solve the problem with linear spacing of eigenvalues
eigs_linear = np.linspace(eig_min, eig_max, n)

# Solve the problem with a clustered spacing of the eigenvalues
eigs_clustered = np.zeros(n)
for i in xrange(1,n+1):
    u = (1.0*n)/(n-1)*(1.0/(n + 1 - i) - 1.0/n)
    eigs_clustered[i-1] = eig_min + (eig_max - eig_min)*u**0.9

# Solve the two problem types
solve_problem(eigs_linear, filename='opt_linear_eigs.out')
solve_problem(eigs_clustered, filename='opt_cluster_eigs.out')

plt.plot(range(1,n+1), eigs_linear, '-o', linewidth=2, label='linear')
plt.plot(range(1,n+1), eigs_clustered, '-s', linewidth=2, label='clustered')
plt.xlabel('Index', fontsize=17)
plt.ylabel('Eigenvalue', fontsize=17)
plt.legend()
plt.show()<|MERGE_RESOLUTION|>--- conflicted
+++ resolved
@@ -117,11 +117,6 @@
 args = parser.parse_args()
 
 # Set the eigenvalues for the matrix
-<<<<<<< HEAD
-n = 150
-eig_min = 1.0
-eig_max = 1e5
-=======
 n = args.n
 eig_min = args.eig_min
 eig_max = args.eig_max
@@ -130,7 +125,6 @@
 print 'eig_min = %g'%(eig_min)
 print 'eig_max = %g'%(eig_max)
 print 'cond = %g'%(eig_max/eig_min)
->>>>>>> 15e4bdfe
 
 # Solve the problem with linear spacing of eigenvalues
 eigs_linear = np.linspace(eig_min, eig_max, n)
