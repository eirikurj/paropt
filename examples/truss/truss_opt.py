--- conflicted
+++ resolved
@@ -330,12 +330,8 @@
 
         # Plot the truss
         filename = os.path.join(prefix, 'opt_truss%dx%d.pdf'%(N, M))
-<<<<<<< HEAD
-        truss.plotTruss(x, tol=1e-1, filename=filename) 
-=======
         if x is not None:
             truss.plotTruss(x, tol=1e-2, filename=filename) 
->>>>>>> 374245af
             
         # Record the performance of the algorithm
         fp.write('%d %d %d %d %d %e\n'%(
